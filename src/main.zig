const std = @import("std");

pub fn main() !void {
}

<<<<<<< HEAD
const Token = struct {
    type: TokenType,
    literal: []const u8,
};

const TokenType = enum {
    illegal,
    eof,
    ident,
    int,
=======
const Token = union(enum) {
    illegal: u8,
    eof,
    ident: []const u8,
    int: []const u8,
>>>>>>> 10ef56a7
    equ,
    plus,
    comma,
    semicolon,
    lparen,
    rparen,
    lbrace,
    rbrace,
    func,
    let,
};

const Lexer = struct {
    const Self = @This();

    alloc: std.mem.Allocator,
    input: []const u8,
    position: u32 = 0,
    read_position: u32 = 0,
    ch: u8 = undefined,

    pub fn init(alloc: std.mem.Allocator, input: []const u8) Self {
        var l = Self {
            .alloc = alloc,
            .input = input,
        };
        readChar(&l);
        return l;
    }


    pub fn nextToken(self: *Self) !Token {

        self.skipWhitespace();

        const tok: Token = switch(self.ch) {
<<<<<<< HEAD
            '=' => .{.type=.equ , .literal="="},
            ';' => .{.type=.semicolon , .literal=";"},
            '(' => .{.type=.lparen , .literal="(" },
            ')' => .{.type=.rparen , .literal=")" },
            ',' => .{.type=.comma , .literal="," },
            '+' => .{.type=.plus , .literal="+" },
            '{' => .{.type=.lbrace , .literal="{" },
            '}' => .{.type=.rbrace , .literal="}" },
            0 => .{.type=.eof , .literal="" },
=======
            '=' => .equ,
            ';' => .semicolon,
            '(' => .lparen,
            ')' => .rparen,
            ',' => .comma,
            '+' => .plus,
            '{' => .lbrace,
            '}' => .rbrace,
            0 =>  .eof,
>>>>>>> 10ef56a7
            else => {
                if (isLetter(self.ch)) {
                    const literal = self.readIdentifier();
                    return lookupIdent(literal);
                } else if (isDigit(self.ch)) {
                    const number = self.readNumber();
                    return .{.type=.int, .literal=number};
                } else {
                    const str = try std.fmt.allocPrint(self.alloc, "{u}", .{self.ch});
                    return .{.type=.illegal, .literal=str};
                }
            }
        };

        self.readChar();
        return tok;
    }
    
    fn readNumber(self: *Self) []const u8 {
        var position = self.position;
        while (isDigit(self.ch)) {
            self.readChar();
        }
        return self.input[position..self.position];
    }

    fn readIdentifier(self: *Self) []const u8 {
        var position = self.position;
        while (isLetter(self.ch)) {
            self.readChar();
        }
        return self.input[position..self.position];
    }


    fn lookupIdent(ident: []const u8) Token {
        if (std.mem.eql(u8, ident, "fn")) {
<<<<<<< HEAD
            return .{.type=.func, .literal=ident};
        } else if (std.mem.eql(u8, ident, "let")) {
            return .{.type=.let, .literal=ident};
=======
            return .func;
        } else if (std.mem.eql(u8, ident, "let")) {
            return .let;
>>>>>>> 10ef56a7
        } else {
            return .{.type=.ident, .literal=ident};
        }
    }

    fn skipWhitespace(self: *Self) void {
        while (self.ch == ' ' or self.ch == '\t' or self.ch == '\n' or self.ch == '\r') {
            self.readChar();
        }
    }

    fn isLetter(ch: u8) bool {
        return 'a' <= ch and ch <= 'z' or 'A' <= ch and ch <= 'Z' or ch == '_';
    }
    fn isDigit(ch: u8) bool {
        return '0' <= ch and ch <= '9';
    }


    fn readChar(self: *Self) void {
        if (self.read_position >= self.input.len) {
            self.ch = 0;
        } else {
            self.ch = self.input[self.read_position];
        }
        self.position = self.read_position;
        self.read_position += 1;
    }
};

test "simple tokens" {
    
    const input = "=+(){},;";

    const test_tokens = [_]Token {
<<<<<<< HEAD
        .{.type=.equ , .literal="="},
        .{.type=.plus , .literal="+"},
        .{.type=.lparen , .literal="("},
        .{.type=.rparen , .literal=")"},
        .{.type=.lbrace , .literal="{"},
        .{.type=.rbrace , .literal="}"},
        .{.type=.comma , .literal=","},
        .{.type=.semicolon , .literal=";"},
        .{.type=.eof , .literal=""},
=======
        .equ,
        .plus,
        .lparen,
        .rparen,
        .lbrace,
        .rbrace,
        .comma,
        .semicolon,
        .eof,
>>>>>>> 10ef56a7
    };
    var arena = std.heap.ArenaAllocator.init(std.testing.allocator);
    defer arena.deinit();
    const allocator = arena.allocator();
    var l = Lexer.init(allocator, input);


    for (test_tokens) |tt| {
        const tok = try l.nextToken();
        try std.testing.expectEqual(tok, tt);
    }

}

test "sample program" {
    const input = 
        \\let five = 5;
        \\let ten = 10;
        \\let add = fn(x, y) {
        \\    x + y;
        \\};
        \\let result = add(five, ten);
    ;

    const test_tokens = [_]Token {
<<<<<<< HEAD
        .{.type=.let , .literal="let"},
        .{.type=.ident , .literal="five"},
        .{.type=.equ , .literal="="},
        .{.type=.int , .literal="5"},
        .{.type=.semicolon , .literal=";"},
        .{.type=.let , .literal="let"},
        .{.type=.ident , .literal="ten"},
        .{.type=.equ , .literal="="},
        .{.type=.int , .literal="10"},
        .{.type=.semicolon , .literal=";"},
        .{.type=.let , .literal="let"},
        .{.type=.ident , .literal="add"},
        .{.type=.equ , .literal="="},
        .{.type=.func , .literal="fn"},
        .{.type=.lparen , .literal="("},
        .{.type=.ident , .literal="x"},
        .{.type=.comma , .literal=","},
        .{.type=.ident , .literal="y"},
        .{.type=.rparen , .literal=")"},
        .{.type=.lbrace , .literal="{"},
        .{.type=.ident , .literal="x"},
        .{.type=.plus , .literal="+"},
        .{.type=.ident , .literal="y"},
        .{.type=.semicolon , .literal=";"},
        .{.type=.rbrace , .literal="}"},
        .{.type=.semicolon , .literal=";"},
        .{.type=.let , .literal="let"},
        .{.type=.ident , .literal="result"},
        .{.type=.equ , .literal="="},
        .{.type=.ident , .literal="add"},
        .{.type=.lparen , .literal="("},
        .{.type=.ident , .literal="five"},
        .{.type=.comma , .literal=","},
        .{.type=.ident , .literal="ten"},
        .{.type=.rparen , .literal=")"},
        .{.type=.semicolon , .literal=";"},
        .{.type=.eof , .literal=""},
=======
        .let,
        .{.ident = "five"},
        .equ,
        .{.int = "5"},
        .semicolon,
        .let,
        .{.ident = "ten"},
        .equ,
        .{.int = "10"},
        .semicolon,
        .let,
        .{.ident = "add"},
        .equ,
        .func,
        .lparen,
        .{.ident = "x"},
        .comma,
        .{.ident = "y"},
        .rparen,
        .lbrace,
        .{.ident = "x"},
        .plus,
        .{.ident = "y"},
        .semicolon,
        .rbrace,
        .semicolon,
        .let,
        .{.ident = "result"},
        .equ,
        .{.ident = "add"},
        .lparen,
        .{.ident = "five"},
        .comma,
        .{.ident = "ten"},
        .rparen,
        .semicolon,
        .eof,
>>>>>>> 10ef56a7
    };

    var arena = std.heap.ArenaAllocator.init(std.testing.allocator);
    defer arena.deinit();
    const allocator = arena.allocator();
    var l = Lexer.init(allocator, input);

    for (test_tokens) |tt| {
        const tok = try l.nextToken();
<<<<<<< HEAD
        try std.testing.expectEqual(tok.type, tt.type);
        try std.testing.expect(std.mem.eql(u8, tok.literal, tt.literal));
=======
        try std.testing.expectEqualDeep(tok, tt);
>>>>>>> 10ef56a7
    }

}<|MERGE_RESOLUTION|>--- conflicted
+++ resolved
@@ -3,24 +3,11 @@
 pub fn main() !void {
 }
 
-<<<<<<< HEAD
-const Token = struct {
-    type: TokenType,
-    literal: []const u8,
-};
-
-const TokenType = enum {
-    illegal,
-    eof,
-    ident,
-    int,
-=======
 const Token = union(enum) {
     illegal: u8,
     eof,
     ident: []const u8,
     int: []const u8,
->>>>>>> 10ef56a7
     equ,
     plus,
     comma,
@@ -57,17 +44,6 @@
         self.skipWhitespace();
 
         const tok: Token = switch(self.ch) {
-<<<<<<< HEAD
-            '=' => .{.type=.equ , .literal="="},
-            ';' => .{.type=.semicolon , .literal=";"},
-            '(' => .{.type=.lparen , .literal="(" },
-            ')' => .{.type=.rparen , .literal=")" },
-            ',' => .{.type=.comma , .literal="," },
-            '+' => .{.type=.plus , .literal="+" },
-            '{' => .{.type=.lbrace , .literal="{" },
-            '}' => .{.type=.rbrace , .literal="}" },
-            0 => .{.type=.eof , .literal="" },
-=======
             '=' => .equ,
             ';' => .semicolon,
             '(' => .lparen,
@@ -77,7 +53,6 @@
             '{' => .lbrace,
             '}' => .rbrace,
             0 =>  .eof,
->>>>>>> 10ef56a7
             else => {
                 if (isLetter(self.ch)) {
                     const literal = self.readIdentifier();
@@ -115,15 +90,9 @@
 
     fn lookupIdent(ident: []const u8) Token {
         if (std.mem.eql(u8, ident, "fn")) {
-<<<<<<< HEAD
-            return .{.type=.func, .literal=ident};
-        } else if (std.mem.eql(u8, ident, "let")) {
-            return .{.type=.let, .literal=ident};
-=======
             return .func;
         } else if (std.mem.eql(u8, ident, "let")) {
             return .let;
->>>>>>> 10ef56a7
         } else {
             return .{.type=.ident, .literal=ident};
         }
@@ -159,17 +128,6 @@
     const input = "=+(){},;";
 
     const test_tokens = [_]Token {
-<<<<<<< HEAD
-        .{.type=.equ , .literal="="},
-        .{.type=.plus , .literal="+"},
-        .{.type=.lparen , .literal="("},
-        .{.type=.rparen , .literal=")"},
-        .{.type=.lbrace , .literal="{"},
-        .{.type=.rbrace , .literal="}"},
-        .{.type=.comma , .literal=","},
-        .{.type=.semicolon , .literal=";"},
-        .{.type=.eof , .literal=""},
-=======
         .equ,
         .plus,
         .lparen,
@@ -179,7 +137,6 @@
         .comma,
         .semicolon,
         .eof,
->>>>>>> 10ef56a7
     };
     var arena = std.heap.ArenaAllocator.init(std.testing.allocator);
     defer arena.deinit();
@@ -205,45 +162,6 @@
     ;
 
     const test_tokens = [_]Token {
-<<<<<<< HEAD
-        .{.type=.let , .literal="let"},
-        .{.type=.ident , .literal="five"},
-        .{.type=.equ , .literal="="},
-        .{.type=.int , .literal="5"},
-        .{.type=.semicolon , .literal=";"},
-        .{.type=.let , .literal="let"},
-        .{.type=.ident , .literal="ten"},
-        .{.type=.equ , .literal="="},
-        .{.type=.int , .literal="10"},
-        .{.type=.semicolon , .literal=";"},
-        .{.type=.let , .literal="let"},
-        .{.type=.ident , .literal="add"},
-        .{.type=.equ , .literal="="},
-        .{.type=.func , .literal="fn"},
-        .{.type=.lparen , .literal="("},
-        .{.type=.ident , .literal="x"},
-        .{.type=.comma , .literal=","},
-        .{.type=.ident , .literal="y"},
-        .{.type=.rparen , .literal=")"},
-        .{.type=.lbrace , .literal="{"},
-        .{.type=.ident , .literal="x"},
-        .{.type=.plus , .literal="+"},
-        .{.type=.ident , .literal="y"},
-        .{.type=.semicolon , .literal=";"},
-        .{.type=.rbrace , .literal="}"},
-        .{.type=.semicolon , .literal=";"},
-        .{.type=.let , .literal="let"},
-        .{.type=.ident , .literal="result"},
-        .{.type=.equ , .literal="="},
-        .{.type=.ident , .literal="add"},
-        .{.type=.lparen , .literal="("},
-        .{.type=.ident , .literal="five"},
-        .{.type=.comma , .literal=","},
-        .{.type=.ident , .literal="ten"},
-        .{.type=.rparen , .literal=")"},
-        .{.type=.semicolon , .literal=";"},
-        .{.type=.eof , .literal=""},
-=======
         .let,
         .{.ident = "five"},
         .equ,
@@ -281,7 +199,6 @@
         .rparen,
         .semicolon,
         .eof,
->>>>>>> 10ef56a7
     };
 
     var arena = std.heap.ArenaAllocator.init(std.testing.allocator);
@@ -291,12 +208,7 @@
 
     for (test_tokens) |tt| {
         const tok = try l.nextToken();
-<<<<<<< HEAD
-        try std.testing.expectEqual(tok.type, tt.type);
-        try std.testing.expect(std.mem.eql(u8, tok.literal, tt.literal));
-=======
         try std.testing.expectEqualDeep(tok, tt);
->>>>>>> 10ef56a7
     }
 
 }